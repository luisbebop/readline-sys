--- conflicted
+++ resolved
@@ -1,10 +1,6 @@
 [package]
 name = "rl-sys"
-<<<<<<< HEAD
-version = "0.1.2-pre"
-=======
 version = "0.1.3-pre"
->>>>>>> f65720eb
 authors = ["Jason Ozias <jason.g.ozias@gmail.com>"]
 links = "readline"
 build = "build.rs"
